--- conflicted
+++ resolved
@@ -15,7 +15,6 @@
   <component name="ExecutionTargetManager" SELECTED_TARGET="default_target" />
   <component name="FileEditorManager">
     <leaf>
-<<<<<<< HEAD
       <file leaf-file-name=".gitignore" pinned="false" current-in-tab="false">
         <entry file="file://$PROJECT_DIR$/.gitignore">
           <provider selected="true" editor-type-id="text-editor">
@@ -97,13 +96,11 @@
           <provider selected="true" editor-type-id="text-editor">
             <state relative-caret-position="0">
               <caret line="0" column="23" lean-forward="false" selection-start-line="0" selection-start-column="5" selection-end-line="0" selection-end-column="23" />
-=======
       <file leaf-file-name=".gitignore" pinned="false" current-in-tab="true">
         <entry file="file://$PROJECT_DIR$/.gitignore">
           <provider selected="true" editor-type-id="text-editor">
             <state relative-caret-position="0">
               <caret line="0" column="5" lean-forward="false" selection-start-line="0" selection-start-column="5" selection-end-line="0" selection-end-column="5" />
->>>>>>> 75c0d612
               <folding />
             </state>
           </provider>
@@ -134,12 +131,7 @@
         <option value="$PROJECT_DIR$/randomAccessReader/tests/test_file.csv" />
         <option value="$PROJECT_DIR$/randomAccessReader/tests/tests.py" />
         <option value="$PROJECT_DIR$/randomAccessReader/__init__.py" />
-<<<<<<< HEAD
-        <option value="$PROJECT_DIR$/README.rst" />
-        <option value="$PROJECT_DIR$/setup.py" />
-=======
-        <option value="$PROJECT_DIR$/.gitignore" />
->>>>>>> 75c0d612
+
       </list>
     </option>
   </component>
@@ -541,7 +533,7 @@
       </provider>
     </entry>
     <entry file="file://$PROJECT_DIR$/.gitignore">
-<<<<<<< HEAD
+
       <provider selected="true" editor-type-id="text-editor">
         <state relative-caret-position="0">
           <caret line="0" column="5" lean-forward="false" selection-start-line="0" selection-start-column="5" selection-end-line="0" selection-end-column="5" />
@@ -568,67 +560,7 @@
     <entry file="file://$PROJECT_DIR$/random_access_reader/file_reader.py" />
     <entry file="file://$PROJECT_DIR$/random_access_reader/csv_reader.py" />
     <entry file="file://$PROJECT_DIR$/randomAccessReader/tests/test_reader.py" />
-    <entry file="file:///usr/local/Cellar/python/2.7.12_2/Frameworks/Python.framework/Versions/2.7/lib/python2.7/csv.py">
-      <provider selected="true" editor-type-id="text-editor">
-        <state relative-caret-position="10">
-          <caret line="25" column="6" lean-forward="false" selection-start-line="25" selection-start-column="6" selection-end-line="25" selection-end-column="6" />
-          <folding />
-        </state>
-      </provider>
-    </entry>
-    <entry file="file://$USER_HOME$/Library/Caches/PyCharmCE2016.3/python_stubs/-2008227560/_csv.py">
-      <provider selected="true" editor-type-id="text-editor">
-        <state relative-caret-position="161">
-          <caret line="50" column="21" lean-forward="false" selection-start-line="50" selection-start-column="12" selection-end-line="50" selection-end-column="21" />
-          <folding />
-        </state>
-      </provider>
-    </entry>
-    <entry file="file://$PROJECT_DIR$/randomAccessReader/tests/test_file.csv">
-      <provider selected="true" editor-type-id="text-editor">
-        <state relative-caret-position="0">
-          <caret line="0" column="23" lean-forward="false" selection-start-line="0" selection-start-column="5" selection-end-line="0" selection-end-column="23" />
-          <folding />
-        </state>
-      </provider>
-    </entry>
-    <entry file="file://$PROJECT_DIR$/randomAccessReader/__init__.py">
-      <provider selected="true" editor-type-id="text-editor">
-        <state relative-caret-position="131">
-          <caret line="91" column="15" lean-forward="false" selection-start-line="91" selection-start-column="15" selection-end-line="91" selection-end-column="15" />
-          <folding>
-            <element signature="e#247#257#0" expanded="true" />
-          </folding>
-        </state>
-      </provider>
-    </entry>
-    <entry file="file://$PROJECT_DIR$/randomAccessReader/tests/tests.py">
-      <provider selected="true" editor-type-id="text-editor">
-        <state relative-caret-position="371">
-          <caret line="19" column="38" lean-forward="false" selection-start-line="18" selection-start-column="8" selection-end-line="19" selection-end-column="38" />
-          <folding>
-            <element signature="e#0#15#0" expanded="true" />
-          </folding>
-        </state>
-      </provider>
-    </entry>
-    <entry file="file://$PROJECT_DIR$/README.rst">
-      <provider selected="true" editor-type-id="text-editor">
-        <state relative-caret-position="415">
-          <caret line="30" column="31" lean-forward="false" selection-start-line="30" selection-start-column="31" selection-end-line="30" selection-end-column="31" />
-=======
-      <provider selected="true" editor-type-id="text-editor">
-        <state relative-caret-position="0">
-          <caret line="0" column="5" lean-forward="false" selection-start-line="0" selection-start-column="5" selection-end-line="0" selection-end-column="5" />
->>>>>>> 75c0d612
-          <folding />
-        </state>
-      </provider>
-    </entry>
-    <entry file="file://$PROJECT_DIR$/setup.py">
-      <provider selected="true" editor-type-id="text-editor">
-        <state relative-caret-position="1060">
-          <caret line="53" column="0" lean-forward="false" selection-start-line="53" selection-start-column="0" selection-end-line="53" selection-end-column="0" />
+n="0" lean-forward="false" selection-start-line="53" selection-start-column="0" selection-end-line="53" selection-end-column="0" />
           <folding>
             <element signature="e#0#43#0" expanded="true" />
           </folding>
